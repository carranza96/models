--- conflicted
+++ resolved
@@ -50,12 +50,7 @@
 from object_detection.core import matcher as mat
 from object_detection.core import region_similarity_calculator as sim_calc
 from object_detection.core import standard_fields as fields
-<<<<<<< HEAD
 from object_detection.matchers import argmax_matcher, atss_matcher,center_matcher
-from object_detection.matchers import bipartite_matcher
-=======
-from object_detection.matchers import argmax_matcher
->>>>>>> a8eae76f
 from object_detection.utils import shape_utils
 from object_detection.utils import target_assigner_utils as ta_utils
 from object_detection.utils import tf_version
@@ -75,8 +70,7 @@
                similarity_calc,
                matcher,
                box_coder_instance,
-               negative_class_weight=1.0
-               ):
+               negative_class_weight=1.0):
     """Construct Object Detection Target Assigner.
 
     Args:
